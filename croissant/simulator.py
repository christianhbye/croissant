--- conflicted
+++ resolved
@@ -1,13 +1,7 @@
 from astropy import units
 from astropy.coordinates import EarthLocation
-<<<<<<< HEAD
 from copy import deepcopy
-from lunarsky.time import Time
-from lunarsky.moon import MoonLocation
-=======
-from astropy.time import Time
-from copy import deepcopy
->>>>>>> 6f80a958
+from lunarsky import MoonLocation, Time
 import matplotlib.pyplot as plt
 import numpy as np
 import warnings
@@ -80,19 +74,14 @@
                 dt = np.linspace(0, total_time, N_times)
         self.dt = dt
         self.N_times = N_times
-<<<<<<< HEAD
         beam = deepcopy(beam)
         if beam.alm is None:
-=======
-        sim_beam = deepcopy(beam)
-        if sim_beam.alm is None:
->>>>>>> 6f80a958
             # apply horizon mask and initialize beam
-            sim_beam.horizon_cut(horizon=horizon)
-            self.beam = sim_beam
+            beam.horizon_cut(horizon=horizon)
+            self.beam = beam
             self.beam_alm()  # compute alms in ra/dec
         else:
-            self.beam = sim_beam
+            self.beam = beam
         # initialize sky
         self.sky = Alm.from_healpix(sky, lmax=self.lmax)
         if self.sky.coords.lower() != self.sim_coords:
